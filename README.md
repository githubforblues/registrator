# Registrator

Service registry bridge for Docker

Registrator automatically register/deregisters services for Docker containers based on published ports and metadata from the container environment. Registrator supports [pluggable service registries](#adding-support-for-other-service-registries), which currently includes [Consul](http://www.consul.io/), [etcd](https://github.com/coreos/etcd) and [SkyDNS 2](https://github.com/skynetservices/skydns/).

By default, it can register services without any user-defined metadata. This means it works with *any* container, but allows the container author or Docker operator to override/customize the service definitions.

## Starting Registrator

Registrator assumes the default Docker socket at `file:///var/run/docker.sock` or you can override it with `DOCKER_HOST`. The only  mandatory argument is a registry URI, which specifies and configures the registry backend to use.

	$ registrator <registry-uri>

By default, when registering a service, registrator will assign the service address by attempting to resolve the current hostname. If you would like to force the service address to be a specific address, you can specify the `-ip` argument.

<<<<<<< HEAD
If the argument `-internal` is passed, registrator will register the docker0 internal ip and port instead of the host mapped ones. (etcd only for now)
=======
The consul backend does not support automatic expiry of stale registrations after some TTL. Instead, TTL checks must be configured (see below). For backends that do support TTL expiry, registrator can be started with the `-ttl` and `-ttl-refresh` arguments (both disabled by default).
>>>>>>> 6a083c54

Registrator was designed to just be run as a container. You must pass the Docker socket file as a mount to `/tmp/docker.sock`, and it's a good idea to set the hostname to the machine host:

	$ docker run -d \
		-v /var/run/docker.sock:/tmp/docker.sock \
		-h $HOSTNAME progrium/registrator <registry-uri>

### Registry URIs

The registry backend to use is defined by a URI. The scheme is the supported registry name, and an address. Registries based on key-value stores like etcd and Zookeeper (not yet supported) can specify a key path to use to prefix service definitions. Registries may also use query params for other options. See also [Adding support for other service registries](#adding-support-for-other-service-registries).

#### Consul Service Catalog (recommended)

To use the Consul service catalog, specify a Consul URI without a path. If no host is provided, `127.0.0.1:8500` is used. Examples:

	$ registrator consul://10.0.0.1:8500
	$ registrator consul:

This backend comes with support for specifying service health checks. See [backend specific features](#backend-specific-features).

#### Consul Key-value Store

The Consul backend also lets you just use the key-value store. This mode is enabled by specifying a path. Consul key-value support does not currently use service attributes/tags. Example URIs:

	$ registrator consul:///path/to/services
	$ registrator consul://192.168.1.100/services

Service definitions are stored as:

	<registry-uri-path>/<service-name>/<service-id> = <ip>:<port>

#### Etcd Key-value Store

Etcd support works similar to Consul key-value. It also currently doesn't support service attributes/tags. If no host is provided, `127.0.0.1:4001` is used. Example URIs:

	$ registrator etcd:///path/to/services
	$ registrator etcd://192.168.1.100/services

Service definitions are stored as:

	<registry-uri-path>/<service-name>/<service-id> = <ip>:<port>

#### SkyDNS 2 backend

SkyDNS 2 support uses an etcd key-value store, writing service definitions in a format compatible with SkyDNS 2. The URI provides an etcd host and a DNS domain name. If no host is provided, `127.0.0.1:4001` is used. The DNS domain name may not be omitted. Example URIs:

	$ registrator skydns2:///skydns.local
	$ registrator skydns2://192.168.1.100/staging.skydns.local

Using the second example, a service definition for a container with `service-name` "redis" and `service-id` "redis-1" would be stored in the etcd service at 192.168.1.100:4001 as follows:

	/skydns/local/skydns/staging/<service-name>/<service-id> = {"host":"<ip>","port":<port>}

Note that the default `service-id` includes more than the container name (see below). For legal per-container DNS hostnames, specify the `SERVICE_ID` in the environment of the container, e.g.:

	docker run -d --name redis-1 -e SERVICE_ID=redis-1 -p 6379:6379 redis

## How it works

Services are registered and deregistered based on container start and die events from Docker. The service definitions are created with information from the container, including user-defined metadata in the container environment.

For each published port of a container, a `Service` object is created and passed to the `ServiceRegistry` to register. A `Service` object looks like this with defaults explained in the comments:

	type Service struct {
		ID    string               // <hostname>:<container-name>:<internal-port>[:udp if udp]
		Name  string               // <basename(container-image)>[-<internal-port> if >1 published ports]
		Port  int                  // <host-port>
		IP    string               // <host-ip> || <resolve(hostname)> if 0.0.0.0
		Tags  []string             // empty, or includes 'udp' if udp
		Attrs map[string]string    // any remaining service metadata from environment
	}

Most of these (except `IP` and `Port`) can be overridden by container environment metadata variables prefixed with `SERVICE_` or `SERVICE_<internal-port>_`. You use a port in the key name to refer to a particular port's service. Metadata variables without a port in the name are used as the default for all services or can be used to conveniently refer to the single exposed service. 

Additional supported metadata in the same format `SERVICE_<metadata>`.
IGNORE: Any value for ignore tells registrator to ignore this entire container and all associated ports.

Since metadata is stored as environment variables, the container author can include their own metadata defined in the Dockerfile. The operator will still be able to override these author-defined defaults.

### Single service with defaults

	$ docker run -d --name redis.0 -p 10000:6379 dockerfile/redis

Results in `Service`:

	{
		"ID": "hostname:redis.0:6379",
		"Name": "redis",
		"Port": 10000,
		"IP": "192.168.1.102",
		"Tags": [],
		"Attrs": {}
	}

### Single service with metadata

	$ docker run -d --name redis.0 -p 10000:6379 \
		-e "SERVICE_NAME=db" \
		-e "SERVICE_TAGS=master,backups" \
		-e "SERVICE_REGION=us2" dockerfile/redis

Results in `Service`:

	{
		"ID": "hostname:redis.0:6379",
		"Name": "db",
		"Port": 10000,
		"IP": "192.168.1.102",
		"Tags": ["master", "backups"],
		"Attrs": {"region": "us2"}
	}

Keep in mind not all of the `Service` object may be used by the registry backend. For example, currently none of them support registering arbitrary attributes. This field is there for future use. 

### Multiple services with defaults

	$ docker run -d --name nginx.0 -p 4443:443 -p 8000:80 progrium/nginx

Results in two `Service` objects:

	[
		{
			"ID": "hostname:nginx.0:443",
			"Name": "nginx-443",
			"Port": 4443,
			"IP": "192.168.1.102",
			"Tags": [],
			"Attrs": {},
		},
		{
			"ID": "hostname:nginx.0:80",
			"Name": "nginx-80",
			"Port": 8000,
			"IP": "192.168.1.102",
			"Tags": [],
			"Attrs": {}
		}
	]

### Multiple services with metadata

	$ docker run -d --name nginx.0 -p 4443:443 -p 8000:80 \
		-e "SERVICE_443_NAME=https" \
		-e "SERVICE_443_ID=https.12345" \
		-e "SERVICE_443_SNI=enabled" \
		-e "SERVICE_80_NAME=http" \
		-e "SERVICE_TAGS=www" progrium/nginx

Results in two `Service` objects:

	[
		{
			"ID": "https.12345",
			"Name": "https",
			"Port": 4443,
			"IP": "192.168.1.102",
			"Tags": ["www"],
			"Attrs": {"sni": "enabled"},
		},
		{
			"ID": "hostname:nginx.0:80",
			"Name": "http",
			"Port": 8000,
			"IP": "192.168.1.102",
			"Tags": ["www"],
			"Attrs": {}
		}
	]

## Adding support for other service registries

As you can see by either the Consul or etcd source files, writing a new registry backend is easy. Just follow the example set by those two. It boils down to writing an object that implements this interface:

	type ServiceRegistry interface {
		Register(service *Service) error
		Deregister(service *Service) error
		Refresh(service *Service) error
	}

Then add your constructor (for example `NewZookeeperRegistry`) to the factory function `NewServiceRegistry` in `registrator.go`.

## Backend specific features

### Consul Health Checks

When using the Consul's service catalog backend, you can specify a health check associated with a service. Registrator can pull this from your container environment data if provided. Here are some examples:

#### Basic HTTP health check

This feature is only available when using the `check-http` script that comes with the [progrium/consul](https://github.com/progrium/docker-consul#health-checking-with-docker) container for Consul.

	SERVICE_80_CHECK_HTTP=/health/endpoint/path
	SERVICE_80_CHECK_INTERVAL=15s

It works for an HTTP service on any port, not just 80. If its the only service, you can also use `SERVICE_CHECK_HTTP`. 

#### Run a health check script in the service container

This feature is only available when using the `check-cmd` script that comes with the [progrium/consul](https://github.com/progrium/docker-consul#health-checking-with-docker) container for Consul.

	SERVICE_9000_CHECK_CMD=/path/to/check/script

This runs the command using this service's container image as a separate container attached to the service's network namespace.

#### Run a regular command from the Consul container

	SERVICE_CHECK_SCRIPT=curl --silent --fail example.com

The default interval for any non-TTL check is 10s, but you can set it with `_CHECK_INTERVAL`.

#### Register a TTL health check

	SERVICE_CHECK_TTL=30s

Remember, this means Consul will be expecting a heartbeat ping within that 30 seconds to keep the service marked as healthy.


## Todo / Contribution Ideas

 * Zookeeper backend
 * discoverd backend
 * Netflix Eureka backend
 * etc...

## Sponsors and Thanks

This project was made possible by [DigitalOcean](http://digitalocean.com). Big thanks to Michael Crosby for [skydock](https://github.com/crosbymichael/skydock) and the Consul mailing list for inspiration.

## License

BSD<|MERGE_RESOLUTION|>--- conflicted
+++ resolved
@@ -14,11 +14,9 @@
 
 By default, when registering a service, registrator will assign the service address by attempting to resolve the current hostname. If you would like to force the service address to be a specific address, you can specify the `-ip` argument.
 
-<<<<<<< HEAD
 If the argument `-internal` is passed, registrator will register the docker0 internal ip and port instead of the host mapped ones. (etcd only for now)
-=======
+
 The consul backend does not support automatic expiry of stale registrations after some TTL. Instead, TTL checks must be configured (see below). For backends that do support TTL expiry, registrator can be started with the `-ttl` and `-ttl-refresh` arguments (both disabled by default).
->>>>>>> 6a083c54
 
 Registrator was designed to just be run as a container. You must pass the Docker socket file as a mount to `/tmp/docker.sock`, and it's a good idea to set the hostname to the machine host:
 
